--- conflicted
+++ resolved
@@ -11,11 +11,7 @@
 readme = "readme.md"
 
 [features]
-<<<<<<< HEAD
 default = ["worker", "console", "url", "crypto"]
-=======
-default = ["snapshot_creation", "console", "url", "crypto"]
->>>>>>> f9dc89e7
 no_extensions = []
 all = ["web", "io"]
 
@@ -27,17 +23,15 @@
 web_stub = []
 web = ["console", "url", "crypto", "deno_web", "deno_fetch", "url_import", "fs_import", "deno_net"]
 
-<<<<<<< HEAD
-worker = []
-
-=======
 # Features for the module loader
->>>>>>> f9dc89e7
 fs_import = []
 url_import = ["reqwest"]
 
 # Enables the use of the `snapshot` function
 snapshot_creation = []
+
+# Enables the threaded worker API
+worker = []
 
 [dev-dependencies]
 version-sync = "0.9.5"
